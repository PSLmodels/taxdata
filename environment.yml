name: taxdata-dev
dependencies:
- python>=2.7.14
- numpy=1.12.1
- pandas=0.20.3
- scipy=0.18.1
- bokeh >=0.12.3
<<<<<<< HEAD
- pytest
- pulp
- pip:
  - ipython
  - ipykernel
=======
- pytest
>>>>>>> 6b51281b
<|MERGE_RESOLUTION|>--- conflicted
+++ resolved
@@ -5,12 +5,5 @@
 - pandas=0.20.3
 - scipy=0.18.1
 - bokeh >=0.12.3
-<<<<<<< HEAD
 - pytest
-- pulp
-- pip:
-  - ipython
-  - ipykernel
-=======
-- pytest
->>>>>>> 6b51281b
+- pulp